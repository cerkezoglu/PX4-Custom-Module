/****************************************************************************
 *
 *   Copyright (c) 2013, 2014 PX4 Development Team. All rights reserved.
 *
 * Redistribution and use in source and binary forms, with or without
 * modification, are permitted provided that the following conditions
 * are met:
 *
 * 1. Redistributions of source code must retain the above copyright
 *    notice, this list of conditions and the following disclaimer.
 * 2. Redistributions in binary form must reproduce the above copyright
 *    notice, this list of conditions and the following disclaimer in
 *    the documentation and/or other materials provided with the
 *    distribution.
 * 3. Neither the name PX4 nor the names of its contributors may be
 *    used to endorse or promote products derived from this software
 *    without specific prior written permission.
 *
 * THIS SOFTWARE IS PROVIDED BY THE COPYRIGHT HOLDERS AND CONTRIBUTORS
 * "AS IS" AND ANY EXPRESS OR IMPLIED WARRANTIES, INCLUDING, BUT NOT
 * LIMITED TO, THE IMPLIED WARRANTIES OF MERCHANTABILITY AND FITNESS
 * FOR A PARTICULAR PURPOSE ARE DISCLAIMED. IN NO EVENT SHALL THE
 * COPYRIGHT OWNER OR CONTRIBUTORS BE LIABLE FOR ANY DIRECT, INDIRECT,
 * INCIDENTAL, SPECIAL, EXEMPLARY, OR CONSEQUENTIAL DAMAGES (INCLUDING,
 * BUT NOT LIMITED TO, PROCUREMENT OF SUBSTITUTE GOODS OR SERVICES; LOSS
 * OF USE, DATA, OR PROFITS; OR BUSINESS INTERRUPTION) HOWEVER CAUSED
 * AND ON ANY THEORY OF LIABILITY, WHETHER IN CONTRACT, STRICT
 * LIABILITY, OR TORT (INCLUDING NEGLIGENCE OR OTHERWISE) ARISING IN
 * ANY WAY OUT OF THE USE OF THIS SOFTWARE, EVEN IF ADVISED OF THE
 * POSSIBILITY OF SUCH DAMAGE.
 *
 ****************************************************************************/

/**
 * @file VTOL_att_control_main.cpp
 * Implementation of an attitude controller for VTOL airframes. This module receives data
 * from both the fixed wing- and the multicopter attitude controllers and processes it.
 * It computes the correct actuator controls depending on which mode the vehicle is in (hover,forward-
 * flight or transition). It also publishes the resulting controls on the actuator controls topics.
 *
 * @author Roman Bapst 		<bapstr@ethz.ch>
 * @author Lorenz Meier 	<lm@inf.ethz.ch>
 * @author Thomas Gubler	<thomasgubler@gmail.com>
 *
 */
<<<<<<< HEAD

#include <px4_config.h>
#include <stdio.h>
#include <stdlib.h>
#include <string.h>
#include <unistd.h>
#include <errno.h>
#include <math.h>
#include <poll.h>
#include <drivers/drv_hrt.h>
#include <arch/board/board.h>
#include <uORB/uORB.h>
#include <uORB/topics/vehicle_attitude_setpoint.h>
#include <uORB/topics/manual_control_setpoint.h>
#include <uORB/topics/actuator_controls.h>
#include <uORB/topics/actuator_controls_virtual_mc.h>
#include <uORB/topics/actuator_controls_virtual_fw.h>
#include <uORB/topics/vehicle_rates_setpoint.h>
#include <uORB/topics/mc_virtual_rates_setpoint.h>
#include <uORB/topics/fw_virtual_rates_setpoint.h>
#include <uORB/topics/vehicle_attitude.h>
#include <uORB/topics/vehicle_control_mode.h>
#include <uORB/topics/vtol_vehicle_status.h>
#include <uORB/topics/actuator_armed.h>
#include <uORB/topics/airspeed.h>
#include <uORB/topics/parameter_update.h>
#include <uORB/topics/vehicle_local_position.h>
#include <uORB/topics/battery_status.h>
#include <systemlib/param/param.h>
#include <systemlib/err.h>
#include <systemlib/perf_counter.h>
#include <systemlib/systemlib.h>
#include <systemlib/circuit_breaker.h>
#include <lib/mathlib/mathlib.h>
#include <lib/geo/geo.h>

#include "drivers/drv_pwm_output.h"
#include <nuttx/fs/ioctl.h>

#include <fcntl.h>


extern "C" __EXPORT int vtol_att_control_main(int argc, char *argv[]);

class VtolAttitudeControl
{
public:

	VtolAttitudeControl();
	~VtolAttitudeControl();

	int start();	/* start the task and return OK on success */


private:
//******************flags & handlers******************************************************
	bool _task_should_exit;
	int _control_task;		//task handle for VTOL attitude controller

	/* handlers for subscriptions */
	int		_v_att_sub;				//vehicle attitude subscription
	int		_v_att_sp_sub;			//vehicle attitude setpoint subscription
	int		_mc_virtual_v_rates_sp_sub;		//vehicle rates setpoint subscription
	int		_fw_virtual_v_rates_sp_sub;		//vehicle rates setpoint subscription
	int		_v_control_mode_sub;	//vehicle control mode subscription
	int		_params_sub;			//parameter updates subscription
	int		_manual_control_sp_sub;	//manual control setpoint subscription
	int		_armed_sub;				//arming status subscription
	int 	_local_pos_sub;			// sensor subscription
	int 	_airspeed_sub;			// airspeed subscription
	int 	_battery_status_sub;	// battery status subscription

	int 	_actuator_inputs_mc;	//topic on which the mc_att_controller publishes actuator inputs
	int 	_actuator_inputs_fw;	//topic on which the fw_att_controller publishes actuator inputs

	//handlers for publishers
	orb_advert_t	_actuators_0_pub;		//input for the mixer (roll,pitch,yaw,thrust)
	orb_advert_t 	_actuators_1_pub;
	orb_advert_t	_vtol_vehicle_status_pub;
	orb_advert_t	_v_rates_sp_pub;
//*******************data containers***********************************************************
	struct vehicle_attitude_s			_v_att;				//vehicle attitude
	struct vehicle_attitude_setpoint_s	_v_att_sp;			//vehicle attitude setpoint
	struct vehicle_rates_setpoint_s		_v_rates_sp;		//vehicle rates setpoint
	struct vehicle_rates_setpoint_s		_mc_virtual_v_rates_sp;		// virtual mc vehicle rates setpoint
	struct vehicle_rates_setpoint_s		_fw_virtual_v_rates_sp;		// virtual fw vehicle rates setpoint
	struct manual_control_setpoint_s	_manual_control_sp; //manual control setpoint
	struct vehicle_control_mode_s		_v_control_mode;	//vehicle control mode
	struct vtol_vehicle_status_s 		_vtol_vehicle_status;
	struct actuator_controls_s			_actuators_out_0;	//actuator controls going to the mc mixer
	struct actuator_controls_s			_actuators_out_1;	//actuator controls going to the fw mixer (used for elevons)
	struct actuator_controls_s			_actuators_mc_in;	//actuator controls from mc_att_control
	struct actuator_controls_s			_actuators_fw_in;	//actuator controls from fw_att_control
	struct actuator_armed_s				_armed;				//actuator arming status
	struct vehicle_local_position_s		_local_pos;
	struct airspeed_s 					_airspeed;			// airspeed
	struct battery_status_s 			_batt_status; 		// battery status

	struct {
		param_t idle_pwm_mc;	//pwm value for idle in mc mode
		param_t vtol_motor_count;
		param_t vtol_fw_permanent_stab;	// in fw mode stabilize attitude also in manual mode
		float mc_airspeed_min;		// min airspeed in multicoper mode (including prop-wash)
		float mc_airspeed_trim;		// trim airspeed in multicopter mode
		float mc_airspeed_max;		// max airpseed in multicopter mode
		float fw_pitch_trim;		// trim for neutral elevon position in fw mode
		float power_max;			// maximum power of one engine
		float prop_eff;				// factor to calculate prop efficiency
		float arsp_lp_gain;			// total airspeed estimate low pass gain
	} _params;

	struct {
		param_t idle_pwm_mc;
		param_t vtol_motor_count;
		param_t vtol_fw_permanent_stab;
		param_t mc_airspeed_min;
		param_t mc_airspeed_trim;
		param_t mc_airspeed_max;
		param_t fw_pitch_trim;
		param_t power_max;
		param_t prop_eff;
		param_t arsp_lp_gain;
	} _params_handles;

	perf_counter_t	_loop_perf;			/**< loop performance counter */
	perf_counter_t	_nonfinite_input_perf;		/**< performance counter for non finite input */

	/* for multicopters it is usual to have a non-zero idle speed of the engines
	 * for fixed wings we want to have an idle speed of zero since we do not want
	 * to waste energy when gliding. */
	bool flag_idle_mc;		//false = "idle is set for fixed wing mode"; true = "idle is set for multicopter mode"
	unsigned _motor_count;	// number of motors
	float _airspeed_tot;
	float _tilt_control;
//*****************Member functions***********************************************************************

	void 		task_main();	//main task
	static void	task_main_trampoline(int argc, char *argv[]);	//Shim for calling task_main from task_create.

	void		vehicle_control_mode_poll();	//Check for changes in vehicle control mode.
	void		vehicle_manual_poll();			//Check for changes in manual inputs.
	void		arming_status_poll();			//Check for arming status updates.
	void 		actuator_controls_mc_poll();	//Check for changes in mc_attitude_control output
	void 		actuator_controls_fw_poll();	//Check for changes in fw_attitude_control output
	void 		vehicle_rates_sp_mc_poll();
	void 		vehicle_rates_sp_fw_poll();
	void 		vehicle_local_pos_poll();		// Check for changes in sensor values
	void 		vehicle_airspeed_poll();		// Check for changes in airspeed
	void 		vehicle_battery_poll();			// Check for battery updates
	void 		parameters_update_poll();		//Check if parameters have changed
	int 		parameters_update();			//Update local paraemter cache
	void  		fill_mc_att_control_output();	//write mc_att_control results to actuator message
	void		fill_fw_att_control_output();	//write fw_att_control results to actuator message
	void 		fill_mc_att_rates_sp();
	void 		fill_fw_att_rates_sp();
	void 		set_idle_fw();
	void 		set_idle_mc();
	void 		scale_mc_output();
	void 		calc_tot_airspeed();			// estimated airspeed seen by elevons
};
=======
#include "vtol_att_control_main.h"
>>>>>>> 5b93d923

namespace VTOL_att_control
{
VtolAttitudeControl *g_control;
}

/**
* Constructor
*/
VtolAttitudeControl::VtolAttitudeControl() :
	_task_should_exit(false),
	_control_task(-1),

	//init subscription handlers
	_v_att_sub(-1),
	_v_att_sp_sub(-1),
	_mc_virtual_v_rates_sp_sub(-1),
	_fw_virtual_v_rates_sp_sub(-1),
	_v_control_mode_sub(-1),
	_params_sub(-1),
	_manual_control_sp_sub(-1),
	_armed_sub(-1),
	_local_pos_sub(-1),
	_airspeed_sub(-1),
	_battery_status_sub(-1),

	//init publication handlers
<<<<<<< HEAD
	_actuators_0_pub(nullptr),
	_actuators_1_pub(nullptr),
	_vtol_vehicle_status_pub(nullptr),
	_v_rates_sp_pub(nullptr),
=======
	_actuators_0_pub(0),
	_actuators_1_pub(0),
	_vtol_vehicle_status_pub(0),
	_v_rates_sp_pub(0)
>>>>>>> 5b93d923

{
	memset(& _vtol_vehicle_status, 0, sizeof(_vtol_vehicle_status));
	_vtol_vehicle_status.vtol_in_rw_mode = true;	/* start vtol in rotary wing mode*/
	memset(&_v_att, 0, sizeof(_v_att));
	memset(&_v_att_sp, 0, sizeof(_v_att_sp));
	memset(&_v_rates_sp, 0, sizeof(_v_rates_sp));
	memset(&_mc_virtual_v_rates_sp, 0, sizeof(_mc_virtual_v_rates_sp));
	memset(&_fw_virtual_v_rates_sp, 0, sizeof(_fw_virtual_v_rates_sp));
	memset(&_manual_control_sp, 0, sizeof(_manual_control_sp));
	memset(&_v_control_mode, 0, sizeof(_v_control_mode));
	memset(&_vtol_vehicle_status, 0, sizeof(_vtol_vehicle_status));
	memset(&_actuators_out_0, 0, sizeof(_actuators_out_0));
	memset(&_actuators_out_1, 0, sizeof(_actuators_out_1));
	memset(&_actuators_mc_in, 0, sizeof(_actuators_mc_in));
	memset(&_actuators_fw_in, 0, sizeof(_actuators_fw_in));
	memset(&_armed, 0, sizeof(_armed));
	memset(&_local_pos,0,sizeof(_local_pos));
	memset(&_airspeed,0,sizeof(_airspeed));
	memset(&_batt_status,0,sizeof(_batt_status));

	_params.idle_pwm_mc = PWM_LOWEST_MIN;
	_params.vtol_motor_count = 0;
	_params.vtol_fw_permanent_stab = 0;

	_params_handles.idle_pwm_mc = param_find("VT_IDLE_PWM_MC");
	_params_handles.vtol_motor_count = param_find("VT_MOT_COUNT");
	_params_handles.vtol_fw_permanent_stab = param_find("VT_FW_PERM_STAB");
	_params_handles.mc_airspeed_min = param_find("VT_MC_ARSPD_MIN");
	_params_handles.mc_airspeed_max = param_find("VT_MC_ARSPD_MAX");
	_params_handles.mc_airspeed_trim = param_find("VT_MC_ARSPD_TRIM");
	_params_handles.fw_pitch_trim = param_find("VT_FW_PITCH_TRIM");
	_params_handles.power_max = param_find("VT_POWER_MAX");
	_params_handles.prop_eff = param_find("VT_PROP_EFF");
	_params_handles.arsp_lp_gain = param_find("VT_ARSP_LP_GAIN");
	_params_handles.vtol_type = param_find("VT_TYPE");
	_params_handles.elevons_mc_lock = param_find("VT_ELEV_MC_LOCK");

	/* fetch initial parameter values */
	parameters_update();

	if (_params.vtol_type == 0) {
		_tailsitter = new Tailsitter(this);
		_vtol_type = _tailsitter;
	} else if (_params.vtol_type == 1) {
		_tiltrotor = new Tiltrotor(this);
		_vtol_type = _tiltrotor;
	} else {
		_task_should_exit = true;
	}
}

/**
* Destructor
*/
VtolAttitudeControl::~VtolAttitudeControl()
{
	if (_control_task != -1) {
		/* task wakes up every 100ms or so at the longest */
		_task_should_exit = true;

		/* wait for a second for the task to quit at our request */
		unsigned i = 0;

		do {
			/* wait 20ms */
			usleep(20000);

			/* if we have given up, kill it */
			if (++i > 50) {
				task_delete(_control_task);
				break;
			}
		} while (_control_task != -1);
	}

	VTOL_att_control::g_control = nullptr;
}

/**
* Check for changes in vehicle control mode.
*/
void VtolAttitudeControl::vehicle_control_mode_poll()
{
	bool updated;

	/* Check if vehicle control mode has changed */
	orb_check(_v_control_mode_sub, &updated);

	if (updated) {
		orb_copy(ORB_ID(vehicle_control_mode), _v_control_mode_sub, &_v_control_mode);
	}
}

/**
* Check for changes in manual inputs.
*/
void VtolAttitudeControl::vehicle_manual_poll()
{
	bool updated;

	/* get pilots inputs */
	orb_check(_manual_control_sp_sub, &updated);

	if (updated) {
		orb_copy(ORB_ID(manual_control_setpoint), _manual_control_sp_sub, &_manual_control_sp);
	}
}
/**
* Check for arming status updates.
*/
void VtolAttitudeControl::arming_status_poll()
{
	/* check if there is a new setpoint */
	bool updated;
	orb_check(_armed_sub, &updated);

	if (updated) {
		orb_copy(ORB_ID(actuator_armed), _armed_sub, &_armed);
	}
}

/**
* Check for inputs from mc attitude controller.
*/
void VtolAttitudeControl::actuator_controls_mc_poll()
{
	bool updated;
	orb_check(_actuator_inputs_mc, &updated);

	if (updated) {
		orb_copy(ORB_ID(actuator_controls_virtual_mc), _actuator_inputs_mc , &_actuators_mc_in);
	}
}

/**
* Check for inputs from fw attitude controller.
*/
void VtolAttitudeControl::actuator_controls_fw_poll()
{
	bool updated;
	orb_check(_actuator_inputs_fw, &updated);

	if (updated) {
		orb_copy(ORB_ID(actuator_controls_virtual_fw), _actuator_inputs_fw , &_actuators_fw_in);
	}
}

/**
* Check for attitude rates setpoint from mc attitude controller
*/
void VtolAttitudeControl::vehicle_rates_sp_mc_poll()
{
	bool updated;
	orb_check(_mc_virtual_v_rates_sp_sub, &updated);

	if (updated) {
		orb_copy(ORB_ID(mc_virtual_rates_setpoint), _mc_virtual_v_rates_sp_sub , &_mc_virtual_v_rates_sp);
	}
}

/**
* Check for attitude rates setpoint from fw attitude controller
*/
void VtolAttitudeControl::vehicle_rates_sp_fw_poll()
{
	bool updated;
	orb_check(_fw_virtual_v_rates_sp_sub, &updated);

	if (updated) {
		orb_copy(ORB_ID(fw_virtual_rates_setpoint), _fw_virtual_v_rates_sp_sub , &_fw_virtual_v_rates_sp);
	}
}

/**
* Check for airspeed updates.
*/
void
VtolAttitudeControl::vehicle_airspeed_poll() {
	bool updated;
	orb_check(_airspeed_sub, &updated);

	if (updated) {
		orb_copy(ORB_ID(airspeed), _airspeed_sub , &_airspeed);
	}
}

/**
* Check for battery updates.
*/
void
VtolAttitudeControl::vehicle_battery_poll() {
	bool updated;
	orb_check(_battery_status_sub, &updated);

	if (updated) {
		orb_copy(ORB_ID(battery_status), _battery_status_sub , &_batt_status);
	}
}

/**
* Check for parameter updates.
*/
void
VtolAttitudeControl::parameters_update_poll()
{
	bool updated;

	/* Check if parameters have changed */
	orb_check(_params_sub, &updated);

	if (updated) {
		struct parameter_update_s param_update;
		orb_copy(ORB_ID(parameter_update), _params_sub, &param_update);
		parameters_update();
	}
}

/**
* Check for sensor updates.
*/
void
VtolAttitudeControl::vehicle_local_pos_poll()
{
	bool updated;
	/* Check if parameters have changed */
	orb_check(_local_pos_sub, &updated);

	if (updated) {
		orb_copy(ORB_ID(vehicle_local_position), _local_pos_sub , &_local_pos);
	}

}

/**
* Update parameters.
*/
int
VtolAttitudeControl::parameters_update()
{
	float v;
	int l;
	/* idle pwm for mc mode */
	param_get(_params_handles.idle_pwm_mc, &_params.idle_pwm_mc);

	/* vtol motor count */
	param_get(_params_handles.vtol_motor_count, &_params.vtol_motor_count);

	/* vtol fw permanent stabilization */
	param_get(_params_handles.vtol_fw_permanent_stab, &_params.vtol_fw_permanent_stab);

	/* vtol mc mode min airspeed */
	param_get(_params_handles.mc_airspeed_min, &v);
	_params.mc_airspeed_min = v;

	/* vtol mc mode max airspeed */
	param_get(_params_handles.mc_airspeed_max, &v);
	_params.mc_airspeed_max = v;

	/* vtol mc mode trim airspeed */
	param_get(_params_handles.mc_airspeed_trim, &v);
	_params.mc_airspeed_trim = v;

	/* vtol pitch trim for fw mode */
	param_get(_params_handles.fw_pitch_trim, &v);
	_params.fw_pitch_trim = v;

	/* vtol maximum power engine can produce */
	param_get(_params_handles.power_max, &v);
	_params.power_max = v;

	/* vtol propeller efficiency factor */
	param_get(_params_handles.prop_eff, &v);
	_params.prop_eff = v;

	/* vtol total airspeed estimate low pass gain */
	param_get(_params_handles.arsp_lp_gain, &v);
	_params.arsp_lp_gain = v;

	param_get(_params_handles.vtol_type, &l);
	_params.vtol_type = l;

	/* vtol lock elevons in multicopter */
	param_get(_params_handles.elevons_mc_lock, &l);
	_params.elevons_mc_lock = l;

	return OK;
}

/**
* Prepare message for mc attitude rates setpoint topic
*/
void VtolAttitudeControl::fill_mc_att_rates_sp()
{
	_v_rates_sp.roll 	= _mc_virtual_v_rates_sp.roll;
	_v_rates_sp.pitch 	= _mc_virtual_v_rates_sp.pitch;
	_v_rates_sp.yaw 	= _mc_virtual_v_rates_sp.yaw;
	_v_rates_sp.thrust 	= _mc_virtual_v_rates_sp.thrust;
}

/**
* Prepare message for fw attitude rates setpoint topic
*/
void VtolAttitudeControl::fill_fw_att_rates_sp()
{
	_v_rates_sp.roll 	= _fw_virtual_v_rates_sp.roll;
	_v_rates_sp.pitch 	= _fw_virtual_v_rates_sp.pitch;
	_v_rates_sp.yaw 	= _fw_virtual_v_rates_sp.yaw;
	_v_rates_sp.thrust 	= _fw_virtual_v_rates_sp.thrust;
}

void
VtolAttitudeControl::task_main_trampoline(int argc, char *argv[])
{
	VTOL_att_control::g_control->task_main();
}

void VtolAttitudeControl::task_main()
{
	warnx("started");
	fflush(stdout);

	/* do subscriptions */
	_v_att_sp_sub          = orb_subscribe(ORB_ID(vehicle_attitude_setpoint));
	_mc_virtual_v_rates_sp_sub = orb_subscribe(ORB_ID(mc_virtual_rates_setpoint));
	_fw_virtual_v_rates_sp_sub = orb_subscribe(ORB_ID(fw_virtual_rates_setpoint));
	_v_att_sub             = orb_subscribe(ORB_ID(vehicle_attitude));
	_v_control_mode_sub    = orb_subscribe(ORB_ID(vehicle_control_mode));
	_params_sub            = orb_subscribe(ORB_ID(parameter_update));
	_manual_control_sp_sub = orb_subscribe(ORB_ID(manual_control_setpoint));
	_armed_sub             = orb_subscribe(ORB_ID(actuator_armed));
	_local_pos_sub         = orb_subscribe(ORB_ID(vehicle_local_position));
	_airspeed_sub          = orb_subscribe(ORB_ID(airspeed));
	_battery_status_sub	   = orb_subscribe(ORB_ID(battery_status));

	_actuator_inputs_mc    = orb_subscribe(ORB_ID(actuator_controls_virtual_mc));
	_actuator_inputs_fw    = orb_subscribe(ORB_ID(actuator_controls_virtual_fw));

	parameters_update();  // initialize parameter cache

	/* update vtol vehicle status*/
	_vtol_vehicle_status.fw_permanent_stab = _params.vtol_fw_permanent_stab == 1 ? true : false;

	// make sure we start with idle in mc mode
	_vtol_type->set_idle_mc();

	/* wakeup source*/
	struct pollfd fds[3];	/*input_mc, input_fw, parameters*/

	fds[0].fd     = _actuator_inputs_mc;
	fds[0].events = POLLIN;
	fds[1].fd     = _actuator_inputs_fw;
	fds[1].events = POLLIN;
	fds[2].fd     = _params_sub;
	fds[2].events = POLLIN;

	while (!_task_should_exit) {
		/*Advertise/Publish vtol vehicle status*/
		if (_vtol_vehicle_status_pub != nullptr) {
			orb_publish(ORB_ID(vtol_vehicle_status), _vtol_vehicle_status_pub, &_vtol_vehicle_status);

		} else {
			_vtol_vehicle_status.timestamp = hrt_absolute_time();
			_vtol_vehicle_status_pub = orb_advertise(ORB_ID(vtol_vehicle_status), &_vtol_vehicle_status);
		}

		/* wait for up to 100ms for data */
		int pret = poll(&fds[0], (sizeof(fds) / sizeof(fds[0])), 100);


		/* timed out - periodic check for _task_should_exit */
		if (pret == 0) {
			continue;
		}

		/* this is undesirable but not much we can do - might want to flag unhappy status */
		if (pret < 0) {
			warn("poll error %d, %d", pret, errno);
			/* sleep a bit before next try */
			usleep(100000);
			continue;
		}

		if (fds[2].revents & POLLIN) {	//parameters were updated, read them now
			/* read from param to clear updated flag */
			struct parameter_update_s update;
			orb_copy(ORB_ID(parameter_update), _params_sub, &update);

			/* update parameters from storage */
			parameters_update();
		}

		_vtol_vehicle_status.fw_permanent_stab = _params.vtol_fw_permanent_stab == 1 ? true : false;

		vehicle_control_mode_poll();	//Check for changes in vehicle control mode.
		vehicle_manual_poll();			//Check for changes in manual inputs.
		arming_status_poll();			//Check for arming status updates.
		actuator_controls_mc_poll();	//Check for changes in mc_attitude_control output
		actuator_controls_fw_poll();	//Check for changes in fw_attitude_control output
		vehicle_rates_sp_mc_poll();
		vehicle_rates_sp_fw_poll();
		parameters_update_poll();
		vehicle_local_pos_poll();			// Check for new sensor values
		vehicle_airspeed_poll();
		vehicle_battery_poll();

		// update the vtol state machine which decides which mode we are in
		_vtol_type->update_vtol_state();

		// check in which mode we are in and call mode specific functions
		if (_vtol_type->get_mode() == ROTARY_WING) {
			// vehicle is in rotary wing mode
			_vtol_vehicle_status.vtol_in_rw_mode = true;

			_vtol_type->update_mc_state();

			// got data from mc attitude controller
			if (fds[0].revents & POLLIN) {
				orb_copy(ORB_ID(actuator_controls_virtual_mc), _actuator_inputs_mc, &_actuators_mc_in);

				_vtol_type->process_mc_data();

				fill_mc_att_rates_sp();
			}
		} else if (_vtol_type->get_mode() == FIXED_WING) {
			// vehicle is in fw mode
			_vtol_vehicle_status.vtol_in_rw_mode = false;

<<<<<<< HEAD
				/* Only publish if the proper mode(s) are enabled */
				if(_v_control_mode.flag_control_attitude_enabled ||
				   _v_control_mode.flag_control_rates_enabled)
				{
					if (_actuators_0_pub != nullptr) {
						orb_publish(ORB_ID(actuator_controls_0), _actuators_0_pub, &_actuators_out_0);
=======
			_vtol_type->update_fw_state();
>>>>>>> 5b93d923

			// got data from fw attitude controller
			if (fds[1].revents & POLLIN) {
				orb_copy(ORB_ID(actuator_controls_virtual_fw), _actuator_inputs_fw, &_actuators_fw_in);
				vehicle_manual_poll();

<<<<<<< HEAD
					if (_actuators_1_pub != nullptr) {
						orb_publish(ORB_ID(actuator_controls_1), _actuators_1_pub, &_actuators_out_1);
=======
				_vtol_type->process_fw_data();
>>>>>>> 5b93d923

				fill_fw_att_rates_sp();
			}
		} else if (_vtol_type->get_mode() == TRANSITION) {
			// vehicle is doing a transition
			bool got_new_data = false;
			if (fds[0].revents & POLLIN) {
				orb_copy(ORB_ID(actuator_controls_virtual_mc), _actuator_inputs_mc, &_actuators_mc_in);
				got_new_data = true;
			}

			if (fds[1].revents & POLLIN) {
				orb_copy(ORB_ID(actuator_controls_virtual_fw), _actuator_inputs_fw, &_actuators_fw_in);
				got_new_data = true;
			}

			// update transition state if got any new data
			if (got_new_data) {
				_vtol_type->update_transition_state();
			}

<<<<<<< HEAD
				/* Only publish if the proper mode(s) are enabled */
				if(_v_control_mode.flag_control_attitude_enabled ||
				   _v_control_mode.flag_control_rates_enabled ||
				   _v_control_mode.flag_control_manual_enabled)
				{
					if (_actuators_0_pub != nullptr) {
						orb_publish(ORB_ID(actuator_controls_0), _actuators_0_pub, &_actuators_out_0);
=======
		} else if (_vtol_type->get_mode() == EXTERNAL) {
			// we are using external module to generate attitude/thrust setpoint
			_vtol_type->update_external_state();
		}
>>>>>>> 5b93d923


<<<<<<< HEAD
					if (_actuators_1_pub != nullptr) {
						orb_publish(ORB_ID(actuator_controls_1), _actuators_1_pub, &_actuators_out_1);
=======
		/* Only publish if the proper mode(s) are enabled */
			if(_v_control_mode.flag_control_attitude_enabled ||
			   _v_control_mode.flag_control_rates_enabled ||
			   _v_control_mode.flag_control_manual_enabled)
			{
				if (_actuators_0_pub > 0) {
					orb_publish(ORB_ID(actuator_controls_0), _actuators_0_pub, &_actuators_out_0);
				} else {
					_actuators_0_pub = orb_advertise(ORB_ID(actuator_controls_0), &_actuators_out_0);
				}
>>>>>>> 5b93d923

				if (_actuators_1_pub > 0) {
					orb_publish(ORB_ID(actuator_controls_1), _actuators_1_pub, &_actuators_out_1);
				} else {
					_actuators_1_pub = orb_advertise(ORB_ID(actuator_controls_1), &_actuators_out_1);
				}
			}

		// publish the attitude rates setpoint
		if(_v_rates_sp_pub != nullptr) {
			orb_publish(ORB_ID(vehicle_rates_setpoint),_v_rates_sp_pub,&_v_rates_sp);
		}
		else {
			_v_rates_sp_pub = orb_advertise(ORB_ID(vehicle_rates_setpoint),&_v_rates_sp);
		}
	}

	warnx("exit");
	_control_task = -1;
	_exit(0);
}

int
VtolAttitudeControl::start()
{
	ASSERT(_control_task == -1);

	/* start the task */
	_control_task = px4_task_spawn_cmd("vtol_att_control",
				       SCHED_DEFAULT,
				       SCHED_PRIORITY_MAX - 10,
				       2048,
				       (main_t)&VtolAttitudeControl::task_main_trampoline,
				       nullptr);

	if (_control_task < 0) {
		warn("task start failed");
		return -errno;
	}

	return OK;
}


int vtol_att_control_main(int argc, char *argv[])
{
	if (argc < 2) {
		errx(1, "usage: vtol_att_control {start|stop|status}");
	}

	if (!strcmp(argv[1], "start")) {

		if (VTOL_att_control::g_control != nullptr) {
			errx(1, "already running");
		}

		VTOL_att_control::g_control = new VtolAttitudeControl;

		if (VTOL_att_control::g_control == nullptr) {
			errx(1, "alloc failed");
		}

		if (OK != VTOL_att_control::g_control->start()) {
			delete VTOL_att_control::g_control;
			VTOL_att_control::g_control = nullptr;
			err(1, "start failed");
		}

		exit(0);
	}

	if (!strcmp(argv[1], "stop")) {
		if (VTOL_att_control::g_control == nullptr) {
			errx(1, "not running");
		}

		delete VTOL_att_control::g_control;
		VTOL_att_control::g_control = nullptr;
		exit(0);
	}

	if (!strcmp(argv[1], "status")) {
		if (VTOL_att_control::g_control) {
			errx(0, "running");

		} else {
			errx(1, "not running");
		}
	}

	warnx("unrecognized command");
	return 1;
}<|MERGE_RESOLUTION|>--- conflicted
+++ resolved
@@ -43,170 +43,8 @@
  * @author Thomas Gubler	<thomasgubler@gmail.com>
  *
  */
-<<<<<<< HEAD
-
-#include <px4_config.h>
-#include <stdio.h>
-#include <stdlib.h>
-#include <string.h>
-#include <unistd.h>
-#include <errno.h>
-#include <math.h>
-#include <poll.h>
-#include <drivers/drv_hrt.h>
-#include <arch/board/board.h>
-#include <uORB/uORB.h>
-#include <uORB/topics/vehicle_attitude_setpoint.h>
-#include <uORB/topics/manual_control_setpoint.h>
-#include <uORB/topics/actuator_controls.h>
-#include <uORB/topics/actuator_controls_virtual_mc.h>
-#include <uORB/topics/actuator_controls_virtual_fw.h>
-#include <uORB/topics/vehicle_rates_setpoint.h>
-#include <uORB/topics/mc_virtual_rates_setpoint.h>
-#include <uORB/topics/fw_virtual_rates_setpoint.h>
-#include <uORB/topics/vehicle_attitude.h>
-#include <uORB/topics/vehicle_control_mode.h>
-#include <uORB/topics/vtol_vehicle_status.h>
-#include <uORB/topics/actuator_armed.h>
-#include <uORB/topics/airspeed.h>
-#include <uORB/topics/parameter_update.h>
-#include <uORB/topics/vehicle_local_position.h>
-#include <uORB/topics/battery_status.h>
-#include <systemlib/param/param.h>
-#include <systemlib/err.h>
-#include <systemlib/perf_counter.h>
-#include <systemlib/systemlib.h>
-#include <systemlib/circuit_breaker.h>
-#include <lib/mathlib/mathlib.h>
-#include <lib/geo/geo.h>
-
-#include "drivers/drv_pwm_output.h"
-#include <nuttx/fs/ioctl.h>
-
-#include <fcntl.h>
-
-
-extern "C" __EXPORT int vtol_att_control_main(int argc, char *argv[]);
-
-class VtolAttitudeControl
-{
-public:
-
-	VtolAttitudeControl();
-	~VtolAttitudeControl();
-
-	int start();	/* start the task and return OK on success */
-
-
-private:
-//******************flags & handlers******************************************************
-	bool _task_should_exit;
-	int _control_task;		//task handle for VTOL attitude controller
-
-	/* handlers for subscriptions */
-	int		_v_att_sub;				//vehicle attitude subscription
-	int		_v_att_sp_sub;			//vehicle attitude setpoint subscription
-	int		_mc_virtual_v_rates_sp_sub;		//vehicle rates setpoint subscription
-	int		_fw_virtual_v_rates_sp_sub;		//vehicle rates setpoint subscription
-	int		_v_control_mode_sub;	//vehicle control mode subscription
-	int		_params_sub;			//parameter updates subscription
-	int		_manual_control_sp_sub;	//manual control setpoint subscription
-	int		_armed_sub;				//arming status subscription
-	int 	_local_pos_sub;			// sensor subscription
-	int 	_airspeed_sub;			// airspeed subscription
-	int 	_battery_status_sub;	// battery status subscription
-
-	int 	_actuator_inputs_mc;	//topic on which the mc_att_controller publishes actuator inputs
-	int 	_actuator_inputs_fw;	//topic on which the fw_att_controller publishes actuator inputs
-
-	//handlers for publishers
-	orb_advert_t	_actuators_0_pub;		//input for the mixer (roll,pitch,yaw,thrust)
-	orb_advert_t 	_actuators_1_pub;
-	orb_advert_t	_vtol_vehicle_status_pub;
-	orb_advert_t	_v_rates_sp_pub;
-//*******************data containers***********************************************************
-	struct vehicle_attitude_s			_v_att;				//vehicle attitude
-	struct vehicle_attitude_setpoint_s	_v_att_sp;			//vehicle attitude setpoint
-	struct vehicle_rates_setpoint_s		_v_rates_sp;		//vehicle rates setpoint
-	struct vehicle_rates_setpoint_s		_mc_virtual_v_rates_sp;		// virtual mc vehicle rates setpoint
-	struct vehicle_rates_setpoint_s		_fw_virtual_v_rates_sp;		// virtual fw vehicle rates setpoint
-	struct manual_control_setpoint_s	_manual_control_sp; //manual control setpoint
-	struct vehicle_control_mode_s		_v_control_mode;	//vehicle control mode
-	struct vtol_vehicle_status_s 		_vtol_vehicle_status;
-	struct actuator_controls_s			_actuators_out_0;	//actuator controls going to the mc mixer
-	struct actuator_controls_s			_actuators_out_1;	//actuator controls going to the fw mixer (used for elevons)
-	struct actuator_controls_s			_actuators_mc_in;	//actuator controls from mc_att_control
-	struct actuator_controls_s			_actuators_fw_in;	//actuator controls from fw_att_control
-	struct actuator_armed_s				_armed;				//actuator arming status
-	struct vehicle_local_position_s		_local_pos;
-	struct airspeed_s 					_airspeed;			// airspeed
-	struct battery_status_s 			_batt_status; 		// battery status
-
-	struct {
-		param_t idle_pwm_mc;	//pwm value for idle in mc mode
-		param_t vtol_motor_count;
-		param_t vtol_fw_permanent_stab;	// in fw mode stabilize attitude also in manual mode
-		float mc_airspeed_min;		// min airspeed in multicoper mode (including prop-wash)
-		float mc_airspeed_trim;		// trim airspeed in multicopter mode
-		float mc_airspeed_max;		// max airpseed in multicopter mode
-		float fw_pitch_trim;		// trim for neutral elevon position in fw mode
-		float power_max;			// maximum power of one engine
-		float prop_eff;				// factor to calculate prop efficiency
-		float arsp_lp_gain;			// total airspeed estimate low pass gain
-	} _params;
-
-	struct {
-		param_t idle_pwm_mc;
-		param_t vtol_motor_count;
-		param_t vtol_fw_permanent_stab;
-		param_t mc_airspeed_min;
-		param_t mc_airspeed_trim;
-		param_t mc_airspeed_max;
-		param_t fw_pitch_trim;
-		param_t power_max;
-		param_t prop_eff;
-		param_t arsp_lp_gain;
-	} _params_handles;
-
-	perf_counter_t	_loop_perf;			/**< loop performance counter */
-	perf_counter_t	_nonfinite_input_perf;		/**< performance counter for non finite input */
-
-	/* for multicopters it is usual to have a non-zero idle speed of the engines
-	 * for fixed wings we want to have an idle speed of zero since we do not want
-	 * to waste energy when gliding. */
-	bool flag_idle_mc;		//false = "idle is set for fixed wing mode"; true = "idle is set for multicopter mode"
-	unsigned _motor_count;	// number of motors
-	float _airspeed_tot;
-	float _tilt_control;
-//*****************Member functions***********************************************************************
-
-	void 		task_main();	//main task
-	static void	task_main_trampoline(int argc, char *argv[]);	//Shim for calling task_main from task_create.
-
-	void		vehicle_control_mode_poll();	//Check for changes in vehicle control mode.
-	void		vehicle_manual_poll();			//Check for changes in manual inputs.
-	void		arming_status_poll();			//Check for arming status updates.
-	void 		actuator_controls_mc_poll();	//Check for changes in mc_attitude_control output
-	void 		actuator_controls_fw_poll();	//Check for changes in fw_attitude_control output
-	void 		vehicle_rates_sp_mc_poll();
-	void 		vehicle_rates_sp_fw_poll();
-	void 		vehicle_local_pos_poll();		// Check for changes in sensor values
-	void 		vehicle_airspeed_poll();		// Check for changes in airspeed
-	void 		vehicle_battery_poll();			// Check for battery updates
-	void 		parameters_update_poll();		//Check if parameters have changed
-	int 		parameters_update();			//Update local paraemter cache
-	void  		fill_mc_att_control_output();	//write mc_att_control results to actuator message
-	void		fill_fw_att_control_output();	//write fw_att_control results to actuator message
-	void 		fill_mc_att_rates_sp();
-	void 		fill_fw_att_rates_sp();
-	void 		set_idle_fw();
-	void 		set_idle_mc();
-	void 		scale_mc_output();
-	void 		calc_tot_airspeed();			// estimated airspeed seen by elevons
-};
-=======
+
 #include "vtol_att_control_main.h"
->>>>>>> 5b93d923
 
 namespace VTOL_att_control
 {
@@ -234,17 +72,10 @@
 	_battery_status_sub(-1),
 
 	//init publication handlers
-<<<<<<< HEAD
 	_actuators_0_pub(nullptr),
 	_actuators_1_pub(nullptr),
 	_vtol_vehicle_status_pub(nullptr),
 	_v_rates_sp_pub(nullptr),
-=======
-	_actuators_0_pub(0),
-	_actuators_1_pub(0),
-	_vtol_vehicle_status_pub(0),
-	_v_rates_sp_pub(0)
->>>>>>> 5b93d923
 
 {
 	memset(& _vtol_vehicle_status, 0, sizeof(_vtol_vehicle_status));
@@ -673,28 +504,14 @@
 			// vehicle is in fw mode
 			_vtol_vehicle_status.vtol_in_rw_mode = false;
 
-<<<<<<< HEAD
-				/* Only publish if the proper mode(s) are enabled */
-				if(_v_control_mode.flag_control_attitude_enabled ||
-				   _v_control_mode.flag_control_rates_enabled)
-				{
-					if (_actuators_0_pub != nullptr) {
-						orb_publish(ORB_ID(actuator_controls_0), _actuators_0_pub, &_actuators_out_0);
-=======
 			_vtol_type->update_fw_state();
->>>>>>> 5b93d923
 
 			// got data from fw attitude controller
 			if (fds[1].revents & POLLIN) {
 				orb_copy(ORB_ID(actuator_controls_virtual_fw), _actuator_inputs_fw, &_actuators_fw_in);
 				vehicle_manual_poll();
 
-<<<<<<< HEAD
-					if (_actuators_1_pub != nullptr) {
-						orb_publish(ORB_ID(actuator_controls_1), _actuators_1_pub, &_actuators_out_1);
-=======
 				_vtol_type->process_fw_data();
->>>>>>> 5b93d923
 
 				fill_fw_att_rates_sp();
 			}
@@ -716,26 +533,12 @@
 				_vtol_type->update_transition_state();
 			}
 
-<<<<<<< HEAD
-				/* Only publish if the proper mode(s) are enabled */
-				if(_v_control_mode.flag_control_attitude_enabled ||
-				   _v_control_mode.flag_control_rates_enabled ||
-				   _v_control_mode.flag_control_manual_enabled)
-				{
-					if (_actuators_0_pub != nullptr) {
-						orb_publish(ORB_ID(actuator_controls_0), _actuators_0_pub, &_actuators_out_0);
-=======
 		} else if (_vtol_type->get_mode() == EXTERNAL) {
 			// we are using external module to generate attitude/thrust setpoint
 			_vtol_type->update_external_state();
 		}
->>>>>>> 5b93d923
-
-
-<<<<<<< HEAD
-					if (_actuators_1_pub != nullptr) {
-						orb_publish(ORB_ID(actuator_controls_1), _actuators_1_pub, &_actuators_out_1);
-=======
+
+
 		/* Only publish if the proper mode(s) are enabled */
 			if(_v_control_mode.flag_control_attitude_enabled ||
 			   _v_control_mode.flag_control_rates_enabled ||
@@ -746,7 +549,6 @@
 				} else {
 					_actuators_0_pub = orb_advertise(ORB_ID(actuator_controls_0), &_actuators_out_0);
 				}
->>>>>>> 5b93d923
 
 				if (_actuators_1_pub > 0) {
 					orb_publish(ORB_ID(actuator_controls_1), _actuators_1_pub, &_actuators_out_1);
